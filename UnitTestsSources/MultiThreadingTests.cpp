--- conflicted
+++ resolved
@@ -1412,7 +1412,9 @@
     modality.SetHost("192.168.1.1");
     modality.SetPortNumber(1000);
     modality.SetManufacturer(ModalityManufacturer_StoreScp);
-    modality.SetPreferredTransferSyntax("1.2.840.10008.1.2");
+    ASSERT_EQ("1.2.840.10008.1.2", modality.GetPreferredTransferSyntax());
+    modality.SetPreferredTransferSyntax("1.2.840.10008.1.2.1");
+    ASSERT_EQ("1.2.840.10008.1.2.1", modality.GetPreferredTransferSyntax());
 
     StoreScuOperation operation("TEST", modality);
 
@@ -1498,7 +1500,9 @@
     modality.SetHost("192.168.1.1");
     modality.SetPortNumber(1000);
     modality.SetManufacturer(ModalityManufacturer_StoreScp);
-    modality.SetPreferredTransferSyntax("1.2.840.10008.1.2");
+    ASSERT_EQ("1.2.840.10008.1.2", modality.GetPreferredTransferSyntax());
+    modality.SetPreferredTransferSyntax("1.2.840.10008.1.2.1");
+    ASSERT_EQ("1.2.840.10008.1.2.1", modality.GetPreferredTransferSyntax());
 
     DicomModalityStoreJob job(GetContext());
     job.SetLocalAet("LOCAL");
@@ -1914,12 +1918,10 @@
     modality.SetApplicationEntityTitle("HELLO");
     modality.SetHost("world");
     modality.SetPortNumber(45);
-<<<<<<< HEAD
-    modality.SetManufacturer(ModalityManufacturer_Dcm4Chee);
-    modality.SetPreferredTransferSyntax("1.2.840.10008.1.2");
-=======
     modality.SetManufacturer(ModalityManufacturer_GenericNoWildcardInDates);
->>>>>>> 5941ee0e
+    ASSERT_EQ("1.2.840.10008.1.2", modality.GetPreferredTransferSyntax());
+    modality.SetPreferredTransferSyntax("1.2.840.10008.1.2.1");
+    ASSERT_EQ("1.2.840.10008.1.2.1", modality.GetPreferredTransferSyntax());
     modality.Serialize(s, true);
     ASSERT_EQ(Json::objectValue, s.type());
   }
