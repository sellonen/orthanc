if (STATIC_BUILD OR NOT USE_SYSTEM_CURL)
  SET(CURL_SOURCES_DIR ${CMAKE_BINARY_DIR}/curl-7.26.0)
  DownloadPackage(
    "3fa4d5236f2a36ca5c3af6715e837691"
    "http://www.montefiore.ulg.ac.be/~jodogne/Orthanc/ThirdPartyDownloads/curl-7.26.0.tar.gz"
    "${CURL_SOURCES_DIR}")

  include_directories(${CURL_SOURCES_DIR}/include)
  AUX_SOURCE_DIRECTORY(${CURL_SOURCES_DIR}/lib CURL_SOURCES)
  source_group(ThirdParty\\LibCurl REGULAR_EXPRESSION ${CURL_SOURCES_DIR}/.*)

  #add_library(Curl STATIC ${CURL_SOURCES})
  #link_libraries(Curl)  

  add_definitions(
    -DCURL_STATICLIB=1
    -DBUILDING_LIBCURL=1
    -DCURL_DISABLE_LDAPS=1
    -DCURL_DISABLE_LDAP=1
    -D_WIN32_WINNT=0x0501

    -DCURL_DISABLE_DICT=1
    -DCURL_DISABLE_FILE=1
    -DCURL_DISABLE_FTP=1
    -DCURL_DISABLE_GOPHER=1
    -DCURL_DISABLE_LDAP=1
    -DCURL_DISABLE_LDAPS=1
    -DCURL_DISABLE_POP3=1
    -DCURL_DISABLE_PROXY=1
    -DCURL_DISABLE_RTSP=1
    -DCURL_DISABLE_TELNET=1
    -DCURL_DISABLE_TFTP=1
    )

  if (${ENABLE_SSL})
    add_definitions(
      #-DHAVE_LIBSSL=1
      -DUSE_OPENSSL=1
      -DUSE_SSLEAY=1
      )
  endif()

  if (${CMAKE_SYSTEM_NAME} STREQUAL "Linux" OR
<<<<<<< HEAD
      ${CMAKE_SYSTEM_NAME} STREQUAL "Darwin")
=======
      ${CMAKE_SYSTEM_NAME} STREQUAL "kFreeBSD")
>>>>>>> f5445c9a
    if ("${CMAKE_SIZEOF_VOID_P}" EQUAL "8")
      SET(TMP_OS "x86_64")
    else()
      SET(TMP_OS "x86")
    endif()

    set_property(
      SOURCE ${CURL_SOURCES}
      PROPERTY COMPILE_DEFINITIONS "HAVE_TIME_H;HAVE_STRUCT_TIMEVAL;HAVE_SYS_STAT_H;HAVE_SOCKET;HAVE_STRUCT_SOCKADDR_STORAGE;HAVE_SYS_SOCKET_H;HAVE_SOCKET;HAVE_SYS_SOCKET_H;HAVE_NETINET_IN_H;HAVE_NETDB_H;HAVE_FCNTL_O_NONBLOCK;HAVE_FCNTL_H;HAVE_SELECT;HAVE_ERRNO_H;HAVE_SEND;HAVE_RECV;OS=\"${TMP_OS}\"")

    if ("${CMAKE_SIZEOF_VOID_P}" EQUAL "8")
      add_definitions(
        -DRECV_TYPE_ARG1=int
        -DRECV_TYPE_ARG2=void*
        -DRECV_TYPE_ARG3=size_t
        -DRECV_TYPE_ARG4=int
        -DRECV_TYPE_RETV=ssize_t
        -DSEND_TYPE_ARG1=int
        -DSEND_TYPE_ARG2=void*
        -DSEND_QUAL_ARG2=const
        -DSEND_TYPE_ARG3=size_t
        -DSEND_TYPE_ARG4=int
        -DSEND_TYPE_RETV=ssize_t
        -DSIZEOF_SHORT=2
        -DSIZEOF_INT=4
        -DSIZEOF_SIZE_T=8
        )
    elseif ("${CMAKE_SIZEOF_VOID_P}" EQUAL "4")
      add_definitions(
        -DRECV_TYPE_ARG1=int
        -DRECV_TYPE_ARG2=void*
        -DRECV_TYPE_ARG3=size_t
        -DRECV_TYPE_ARG4=int
        -DRECV_TYPE_RETV=int
        -DSEND_TYPE_ARG1=int
        -DSEND_TYPE_ARG2=void*
        -DSEND_QUAL_ARG2=const
        -DSEND_TYPE_ARG3=size_t
        -DSEND_TYPE_ARG4=int
        -DSEND_TYPE_RETV=int
        -DSIZEOF_SHORT=2
        -DSIZEOF_INT=4
        -DSIZEOF_SIZE_T=4
        )
    else()
      message(FATAL_ERROR "Support your platform here")
    endif()
  endif()

else()
  include(FindCURL)
  include_directories(${CURL_INCLUDE_DIRS})
  link_libraries(${CURL_LIBRARIES})

  if (NOT ${CURL_FOUND})
    message(FATAL_ERROR "Unable to find LibCurl")
  endif()
endif()<|MERGE_RESOLUTION|>--- conflicted
+++ resolved
@@ -41,11 +41,8 @@
   endif()
 
   if (${CMAKE_SYSTEM_NAME} STREQUAL "Linux" OR
-<<<<<<< HEAD
-      ${CMAKE_SYSTEM_NAME} STREQUAL "Darwin")
-=======
+      ${CMAKE_SYSTEM_NAME} STREQUAL "Darwin" OR
       ${CMAKE_SYSTEM_NAME} STREQUAL "kFreeBSD")
->>>>>>> f5445c9a
     if ("${CMAKE_SIZEOF_VOID_P}" EQUAL "8")
       SET(TMP_OS "x86_64")
     else()
