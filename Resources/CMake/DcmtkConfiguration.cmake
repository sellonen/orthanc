--- conflicted
+++ resolved
@@ -12,10 +12,6 @@
 endif()
 
 
-<<<<<<< HEAD
-
-=======
->>>>>>> 3270d21b
 if (STATIC_BUILD OR NOT USE_SYSTEM_DCMTK)
   SET(DCMTK_VERSION_NUMBER 360)
   SET(DCMTK_SOURCES_DIR ${CMAKE_BINARY_DIR}/dcmtk-3.6.0)
@@ -91,10 +87,7 @@
   # Source for the logging facility of DCMTK
   AUX_SOURCE_DIRECTORY(${DCMTK_SOURCES_DIR}/oflog/libsrc DCMTK_SOURCES)
   if (${CMAKE_SYSTEM_NAME} STREQUAL "Linux" OR
-<<<<<<< HEAD
-=======
       ${CMAKE_SYSTEM_NAME} STREQUAL "Darwin" OR
->>>>>>> 3270d21b
       ${CMAKE_SYSTEM_NAME} STREQUAL "kFreeBSD")
     list(REMOVE_ITEM DCMTK_SOURCES 
       ${DCMTK_SOURCES_DIR}/oflog/libsrc/windebap.cc
