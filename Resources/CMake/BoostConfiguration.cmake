if (STATIC_BUILD OR NOT USE_SYSTEM_BOOST)
  set(BOOST_STATIC 1)
else()
  include(FindBoost)

  set(BOOST_STATIC 0)
  #set(Boost_DEBUG 1)
  #set(Boost_USE_STATIC_LIBS ON)

  find_package(Boost
    COMPONENTS filesystem thread system date_time regex locale)

  if (NOT Boost_FOUND)
    message(FATAL_ERROR "Unable to locate Boost on this system")
  endif()

  # Boost releases 1.44 through 1.47 supply both V2 and V3 filesystem
  # http://www.boost.org/doc/libs/1_46_1/libs/filesystem/v3/doc/index.htm
  if (${Boost_VERSION} LESS 104400)
    add_definitions(
      -DBOOST_HAS_FILESYSTEM_V3=0
      )
  else()
    add_definitions(
      -DBOOST_HAS_FILESYSTEM_V3=1
      -DBOOST_FILESYSTEM_VERSION=3
      )
  endif()

  #if (${Boost_VERSION} LESS 104800)
  # boost::locale is only available from 1.48.00
  #message("Too old version of Boost (${Boost_LIB_VERSION}): Building the static version")
  #  set(BOOST_STATIC 1)
  #endif()

  include_directories(${Boost_INCLUDE_DIRS})
  link_libraries(${Boost_LIBRARIES})
endif()


if (BOOST_STATIC)
  # Parameters for Boost 1.55.0
  set(BOOST_NAME boost_1_55_0)
  set(BOOST_BCP_SUFFIX bcpdigest-0.7.4)
  set(BOOST_MD5 "409f7a0e4fb1f5659d07114f3133b67b")
  set(BOOST_FILESYSTEM_SOURCES_DIR "${BOOST_NAME}/libs/filesystem/src")
  
  set(BOOST_SOURCES_DIR ${CMAKE_BINARY_DIR}/${BOOST_NAME})
  DownloadPackage(
    "${BOOST_MD5}"
    "http://www.montefiore.ulg.ac.be/~jodogne/Orthanc/ThirdPartyDownloads/${BOOST_NAME}_${BOOST_BCP_SUFFIX}.tar.gz"
    "${BOOST_SOURCES_DIR}"
    )

  set(BOOST_SOURCES)
<<<<<<< HEAD

  if (${CMAKE_SYSTEM_NAME} STREQUAL "Linux" OR
      ${CMAKE_SYSTEM_NAME} STREQUAL "Darwin")
=======
  if (${CMAKE_SYSTEM_NAME} STREQUAL "Linux" OR
      ${CMAKE_SYSTEM_NAME} STREQUAL "kFreeBSD")
>>>>>>> f5445c9a
    list(APPEND BOOST_SOURCES
      ${BOOST_SOURCES_DIR}/libs/thread/src/pthread/once.cpp
      ${BOOST_SOURCES_DIR}/libs/thread/src/pthread/thread.cpp
      )
    add_definitions(
      -DBOOST_LOCALE_WITH_ICONV=1
      )

    if ("${CMAKE_SYSTEM_VERSION}" STREQUAL "LinuxStandardBase")
      add_definitions(-DBOOST_HAS_SCHED_YIELD=1)
    endif()

  elseif(${CMAKE_SYSTEM_NAME} STREQUAL "Windows")
    list(APPEND BOOST_SOURCES
      ${BOOST_SOURCES_DIR}/libs/thread/src/win32/tss_dll.cpp
      ${BOOST_SOURCES_DIR}/libs/thread/src/win32/thread.cpp
      ${BOOST_SOURCES_DIR}/libs/thread/src/win32/tss_pe.cpp
      ${BOOST_FILESYSTEM_SOURCES_DIR}/windows_file_codecvt.cpp
      )
    add_definitions(
      -DBOOST_LOCALE_WITH_WCONV=1
      )

  else()
    message(FATAL_ERROR "Support your platform here")
  endif()

  if (${CMAKE_SYSTEM_NAME} STREQUAL "Darwin")
    list(APPEND BOOST_SOURCES
      ${BOOST_SOURCES_DIR}/libs/filesystem/src/utf8_codecvt_facet.cpp
      )
  endif()

  aux_source_directory(${BOOST_SOURCES_DIR}/libs/regex/src BOOST_REGEX_SOURCES)

  list(APPEND BOOST_SOURCES
    ${BOOST_REGEX_SOURCES}
    ${BOOST_SOURCES_DIR}/libs/date_time/src/gregorian/greg_month.cpp
    ${BOOST_FILESYSTEM_SOURCES_DIR}/codecvt_error_category.cpp
    ${BOOST_FILESYSTEM_SOURCES_DIR}/operations.cpp
    ${BOOST_FILESYSTEM_SOURCES_DIR}/path.cpp
    ${BOOST_FILESYSTEM_SOURCES_DIR}/path_traits.cpp
    ${BOOST_SOURCES_DIR}/libs/locale/src/encoding/codepage.cpp
    ${BOOST_SOURCES_DIR}/libs/system/src/error_code.cpp
    )

  list(APPEND THIRD_PARTY_SOURCES ${BOOST_SOURCES})

  add_definitions(
    # Static build of Boost
    -DBOOST_ALL_NO_LIB 
    -DBOOST_ALL_NOLIB 
    -DBOOST_DATE_TIME_NO_LIB 
    -DBOOST_THREAD_BUILD_LIB
    -DBOOST_PROGRAM_OPTIONS_NO_LIB
    -DBOOST_REGEX_NO_LIB
    -DBOOST_SYSTEM_NO_LIB
    -DBOOST_LOCALE_NO_LIB
    -DBOOST_HAS_LOCALE=1
    -DBOOST_HAS_FILESYSTEM_V3=1
    )

  if (${CMAKE_COMPILER_IS_GNUCXX})
    add_definitions(-isystem ${BOOST_SOURCES_DIR})
  endif()

  include_directories(
    ${BOOST_SOURCES_DIR}
    )

  source_group(ThirdParty\\Boost REGULAR_EXPRESSION ${BOOST_SOURCES_DIR}/.*)
else()
  add_definitions(
    -DBOOST_HAS_LOCALE=1
    )
endif()<|MERGE_RESOLUTION|>--- conflicted
+++ resolved
@@ -53,14 +53,10 @@
     )
 
   set(BOOST_SOURCES)
-<<<<<<< HEAD
 
   if (${CMAKE_SYSTEM_NAME} STREQUAL "Linux" OR
-      ${CMAKE_SYSTEM_NAME} STREQUAL "Darwin")
-=======
-  if (${CMAKE_SYSTEM_NAME} STREQUAL "Linux" OR
+      ${CMAKE_SYSTEM_NAME} STREQUAL "Darwin" OR
       ${CMAKE_SYSTEM_NAME} STREQUAL "kFreeBSD")
->>>>>>> f5445c9a
     list(APPEND BOOST_SOURCES
       ${BOOST_SOURCES_DIR}/libs/thread/src/pthread/once.cpp
       ${BOOST_SOURCES_DIR}/libs/thread/src/pthread/thread.cpp
