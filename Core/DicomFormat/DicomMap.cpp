--- conflicted
+++ resolved
@@ -47,7 +47,6 @@
 namespace Orthanc
 {
   namespace
-<<<<<<< HEAD
   {
     struct MainDicomTag
     {
@@ -56,7 +55,7 @@
     };
   }
 
-  static const MainDicomTag PATIENT_MAIN_DICOM_TAGS_2[] =
+  static const MainDicomTag PATIENT_MAIN_DICOM_TAGS[] =
   {
     // { DicomTag(0x0010, 0x1010), "PatientAge" },
     // { DicomTag(0x0010, 0x1040), "PatientAddress" },
@@ -67,7 +66,7 @@
     { DICOM_TAG_PATIENT_ID, "PatientID" }
   };
     
-  static const MainDicomTag STUDY_MAIN_DICOM_TAGS_2[] =
+  static const MainDicomTag STUDY_MAIN_DICOM_TAGS[] =
   {
     // { DicomTag(0x0010, 0x1020), "PatientSize" },
     // { DicomTag(0x0010, 0x1030), "PatientWeight" },
@@ -84,115 +83,6 @@
     { DICOM_TAG_REQUESTING_PHYSICIAN, "RequestingPhysician" },
     { DICOM_TAG_REFERRING_PHYSICIAN_NAME, "ReferringPhysicianName" }
   };
-    
-  static const MainDicomTag SERIES_MAIN_DICOM_TAGS_2[] =
-  {
-    // { DicomTag(0x0010, 0x1080), "MilitaryRank" },
-    { DicomTag(0x0008, 0x0021), "SeriesDate" },
-    { DicomTag(0x0008, 0x0031), "SeriesTime" },
-    { DICOM_TAG_MODALITY, "Modality" },
-    { DicomTag(0x0008, 0x0070), "Manufacturer" },
-    { DicomTag(0x0008, 0x1010), "StationName" },
-    { DICOM_TAG_SERIES_DESCRIPTION, "SeriesDescription" },
-    { DicomTag(0x0018, 0x0015), "BodyPartExamined" },
-    { DicomTag(0x0018, 0x0024), "SequenceName" },
-    { DicomTag(0x0018, 0x1030), "ProtocolName" },
-    { DicomTag(0x0020, 0x0011), "SeriesNumber" },
-    { DICOM_TAG_CARDIAC_NUMBER_OF_IMAGES, "CardiacNumberOfImage" },
-    { DICOM_TAG_IMAGES_IN_ACQUISITION, "ImagesInAcquisition" },
-    { DICOM_TAG_NUMBER_OF_TEMPORAL_POSITIONS, "NumberOfTemporalPositions" },
-    { DICOM_TAG_NUMBER_OF_SLICES, "NumberOfSlices" },
-    { DICOM_TAG_NUMBER_OF_TIME_SLICES, "NumberOfTimeSlices" },
-    { DICOM_TAG_SERIES_INSTANCE_UID, "SeriesInstanceUID" },
-
-    // New in db v6
-    { DICOM_TAG_IMAGE_ORIENTATION_PATIENT, "ImageOrientationPatientt" },  // TODO - Should have an unit test that fails
-    { DICOM_TAG_SERIES_TYPE, "SeriesType" },
-    { DICOM_TAG_OPERATOR_NAME, "OperatorName" },
-    { DICOM_TAG_PERFORMED_PROCEDURE_STEP_DESCRIPTION, "PerformedProcedureStepDescription" },
-    { DICOM_TAG_ACQUISITION_DEVICE_PROCESSING_DESCRIPTION, "AcquisitionDeviceProcessingDescription" },
-    { DICOM_TAG_CONTRAST_BOLUS_AGENT, "ContrastBolusAgen" }
-  };
-    
-  static const MainDicomTag INSTANCE_MAIN_DICOM_TAGS_2[] =
-  {
-    { DicomTag(0x0008, 0x0012), "InstanceCreationDate" },
-    { DicomTag(0x0008, 0x0013), "InstanceCreationTime" },
-    { DicomTag(0x0020, 0x0012), "AcquisitionNumber" },
-    { DICOM_TAG_IMAGE_INDEX, "ImageIndex" },
-    { DICOM_TAG_INSTANCE_NUMBER, "InstanceNumber" },
-    { DICOM_TAG_NUMBER_OF_FRAMES, "NumberOfFrames" },
-    { DICOM_TAG_TEMPORAL_POSITION_IDENTIFIER, "TemporalPositionIdentifier" },
-    { DICOM_TAG_SOP_INSTANCE_UID, "SOPInstanceUID" },
-
-    // New in db v6
-    { DICOM_TAG_IMAGE_POSITION_PATIENT, "ImagePositionPatient" },
-    { DICOM_TAG_IMAGE_COMMENTS, "ImageComments" },
-
-    /**
-     * Main DICOM tags that are not part of any release of the
-     * database schema yet, and that will be part of future db v7. In
-     * the meantime, the user must call "/tools/reconstruct" once to
-     * access these tags if the corresponding DICOM files where
-     * indexed in the database by an older version of Orthanc.
-     **/
-    { DICOM_TAG_IMAGE_ORIENTATION_PATIENT, "ImageOrientationPatient" }  // New in Orthanc 1.4.2
-  };
-    
-
-  
-  static const DicomTag PATIENT_MAIN_DICOM_TAGS[] =
-=======
->>>>>>> 1794b8d2
-  {
-    struct MainDicomTag
-    {
-      const DicomTag tag_;
-      const char*    name_;
-    };
-  }
-
-<<<<<<< HEAD
-  static const DicomTag STUDY_MAIN_DICOM_TAGS[] =
-=======
-  static const MainDicomTag PATIENT_MAIN_DICOM_TAGS[] =
->>>>>>> 1794b8d2
-  {
-    // { DicomTag(0x0010, 0x1010), "PatientAge" },
-    // { DicomTag(0x0010, 0x1040), "PatientAddress" },
-    { DicomTag(0x0010, 0x0010), "PatientName" },
-    { DicomTag(0x0010, 0x0030), "PatientBirthDate" },
-    { DicomTag(0x0010, 0x0040), "PatientSex" },
-    { DicomTag(0x0010, 0x1000), "OtherPatientIDs" },
-    { DICOM_TAG_PATIENT_ID, "PatientID" }
-  };
-<<<<<<< HEAD
-
-  static const DicomTag SERIES_MAIN_DICOM_TAGS[] =
-=======
-    
-  static const MainDicomTag STUDY_MAIN_DICOM_TAGS[] =
->>>>>>> 1794b8d2
-  {
-    // { DicomTag(0x0010, 0x1020), "PatientSize" },
-    // { DicomTag(0x0010, 0x1030), "PatientWeight" },
-    { DICOM_TAG_STUDY_DATE, "StudyDate" },
-    { DicomTag(0x0008, 0x0030), "StudyTime" },
-    { DicomTag(0x0020, 0x0010), "StudyID" },
-    { DICOM_TAG_STUDY_DESCRIPTION, "StudyDescription" },
-    { DICOM_TAG_ACCESSION_NUMBER, "AccessionNumber" },
-    { DICOM_TAG_STUDY_INSTANCE_UID, "StudyInstanceUID" },
-
-    // New in db v6
-    { DICOM_TAG_REQUESTED_PROCEDURE_DESCRIPTION, "RequestedProcedureDescription" },
-    { DICOM_TAG_INSTITUTION_NAME, "InstitutionName" },
-    { DICOM_TAG_REQUESTING_PHYSICIAN, "RequestingPhysician" },
-    { DICOM_TAG_REFERRING_PHYSICIAN_NAME, "ReferringPhysicianName" }
-  };
-<<<<<<< HEAD
-
-  static const DicomTag INSTANCE_MAIN_DICOM_TAGS[] =
-=======
     
   static const MainDicomTag SERIES_MAIN_DICOM_TAGS[] =
   {
@@ -224,7 +114,6 @@
   };
     
   static const MainDicomTag INSTANCE_MAIN_DICOM_TAGS[] =
->>>>>>> 1794b8d2
   {
     { DicomTag(0x0008, 0x0012), "InstanceCreationDate" },
     { DicomTag(0x0008, 0x0013), "InstanceCreationTime" },
@@ -258,38 +147,22 @@
     {
       case ResourceType_Patient:
         tags = PATIENT_MAIN_DICOM_TAGS;
-<<<<<<< HEAD
-        size = sizeof(PATIENT_MAIN_DICOM_TAGS) / sizeof(DicomTag);
-=======
         size = sizeof(PATIENT_MAIN_DICOM_TAGS) / sizeof(MainDicomTag);
->>>>>>> 1794b8d2
         break;
 
       case ResourceType_Study:
         tags = STUDY_MAIN_DICOM_TAGS;
-<<<<<<< HEAD
-        size = sizeof(STUDY_MAIN_DICOM_TAGS) / sizeof(DicomTag);
-=======
         size = sizeof(STUDY_MAIN_DICOM_TAGS) / sizeof(MainDicomTag);
->>>>>>> 1794b8d2
         break;
 
       case ResourceType_Series:
         tags = SERIES_MAIN_DICOM_TAGS;
-<<<<<<< HEAD
-        size = sizeof(SERIES_MAIN_DICOM_TAGS) / sizeof(DicomTag);
-=======
         size = sizeof(SERIES_MAIN_DICOM_TAGS) / sizeof(MainDicomTag);
->>>>>>> 1794b8d2
         break;
 
       case ResourceType_Instance:
         tags = INSTANCE_MAIN_DICOM_TAGS;
-<<<<<<< HEAD
-        size = sizeof(INSTANCE_MAIN_DICOM_TAGS) / sizeof(DicomTag);
-=======
         size = sizeof(INSTANCE_MAIN_DICOM_TAGS) / sizeof(MainDicomTag);
->>>>>>> 1794b8d2
         break;
 
       default:
@@ -405,38 +278,22 @@
 
   void DicomMap::ExtractPatientInformation(DicomMap& result) const
   {
-<<<<<<< HEAD
-    ExtractTags(result, PATIENT_MAIN_DICOM_TAGS, sizeof(PATIENT_MAIN_DICOM_TAGS) / sizeof(DicomTag));
-=======
     ExtractTags(result, content_, PATIENT_MAIN_DICOM_TAGS, sizeof(PATIENT_MAIN_DICOM_TAGS) / sizeof(MainDicomTag));
->>>>>>> 1794b8d2
   }
 
   void DicomMap::ExtractStudyInformation(DicomMap& result) const
   {
-<<<<<<< HEAD
-    ExtractTags(result, STUDY_MAIN_DICOM_TAGS, sizeof(STUDY_MAIN_DICOM_TAGS) / sizeof(DicomTag));
-=======
     ExtractTags(result, content_, STUDY_MAIN_DICOM_TAGS, sizeof(STUDY_MAIN_DICOM_TAGS) / sizeof(MainDicomTag));
->>>>>>> 1794b8d2
   }
 
   void DicomMap::ExtractSeriesInformation(DicomMap& result) const
   {
-<<<<<<< HEAD
-    ExtractTags(result, SERIES_MAIN_DICOM_TAGS, sizeof(SERIES_MAIN_DICOM_TAGS) / sizeof(DicomTag));
-=======
     ExtractTags(result, content_, SERIES_MAIN_DICOM_TAGS, sizeof(SERIES_MAIN_DICOM_TAGS) / sizeof(MainDicomTag));
->>>>>>> 1794b8d2
   }
 
   void DicomMap::ExtractInstanceInformation(DicomMap& result) const
   {
-<<<<<<< HEAD
-    ExtractTags(result, INSTANCE_MAIN_DICOM_TAGS, sizeof(INSTANCE_MAIN_DICOM_TAGS) / sizeof(DicomTag));
-=======
     ExtractTags(result, content_, INSTANCE_MAIN_DICOM_TAGS, sizeof(INSTANCE_MAIN_DICOM_TAGS) / sizeof(MainDicomTag));
->>>>>>> 1794b8d2
   }
 
 
@@ -520,20 +377,12 @@
 
   void DicomMap::SetupFindPatientTemplate(DicomMap& result)
   {
-<<<<<<< HEAD
-    SetupFindTemplate(result, PATIENT_MAIN_DICOM_TAGS, sizeof(PATIENT_MAIN_DICOM_TAGS) / sizeof(DicomTag));
-=======
     SetupFindTemplate(result, PATIENT_MAIN_DICOM_TAGS, sizeof(PATIENT_MAIN_DICOM_TAGS) / sizeof(MainDicomTag));
->>>>>>> 1794b8d2
   }
 
   void DicomMap::SetupFindStudyTemplate(DicomMap& result)
   {
-<<<<<<< HEAD
-    SetupFindTemplate(result, STUDY_MAIN_DICOM_TAGS, sizeof(STUDY_MAIN_DICOM_TAGS) / sizeof(DicomTag));
-=======
     SetupFindTemplate(result, STUDY_MAIN_DICOM_TAGS, sizeof(STUDY_MAIN_DICOM_TAGS) / sizeof(MainDicomTag));
->>>>>>> 1794b8d2
     result.SetValue(DICOM_TAG_ACCESSION_NUMBER, "", false);
     result.SetValue(DICOM_TAG_PATIENT_ID, "", false);
 
@@ -546,11 +395,7 @@
 
   void DicomMap::SetupFindSeriesTemplate(DicomMap& result)
   {
-<<<<<<< HEAD
-    SetupFindTemplate(result, SERIES_MAIN_DICOM_TAGS, sizeof(SERIES_MAIN_DICOM_TAGS) / sizeof(DicomTag));
-=======
     SetupFindTemplate(result, SERIES_MAIN_DICOM_TAGS, sizeof(SERIES_MAIN_DICOM_TAGS) / sizeof(MainDicomTag));
->>>>>>> 1794b8d2
     result.SetValue(DICOM_TAG_ACCESSION_NUMBER, "", false);
     result.SetValue(DICOM_TAG_PATIENT_ID, "", false);
     result.SetValue(DICOM_TAG_STUDY_INSTANCE_UID, "", false);
@@ -572,11 +417,7 @@
 
   void DicomMap::SetupFindInstanceTemplate(DicomMap& result)
   {
-<<<<<<< HEAD
-    SetupFindTemplate(result, INSTANCE_MAIN_DICOM_TAGS, sizeof(INSTANCE_MAIN_DICOM_TAGS) / sizeof(DicomTag));
-=======
     SetupFindTemplate(result, INSTANCE_MAIN_DICOM_TAGS, sizeof(INSTANCE_MAIN_DICOM_TAGS) / sizeof(MainDicomTag));
->>>>>>> 1794b8d2
     result.SetValue(DICOM_TAG_ACCESSION_NUMBER, "", false);
     result.SetValue(DICOM_TAG_PATIENT_ID, "", false);
     result.SetValue(DICOM_TAG_STUDY_INSTANCE_UID, "", false);
@@ -596,40 +437,9 @@
 
   bool DicomMap::IsMainDicomTag(const DicomTag& tag, ResourceType level)
   {
-<<<<<<< HEAD
-    const DicomTag *tags = NULL;
-    size_t size;
-
-    switch (level)
-    {
-      case ResourceType_Patient:
-        tags = PATIENT_MAIN_DICOM_TAGS;
-        size = sizeof(PATIENT_MAIN_DICOM_TAGS) / sizeof(DicomTag);
-        break;
-
-      case ResourceType_Study:
-        tags = STUDY_MAIN_DICOM_TAGS;
-        size = sizeof(STUDY_MAIN_DICOM_TAGS) / sizeof(DicomTag);
-        break;
-
-      case ResourceType_Series:
-        tags = SERIES_MAIN_DICOM_TAGS;
-        size = sizeof(SERIES_MAIN_DICOM_TAGS) / sizeof(DicomTag);
-        break;
-
-      case ResourceType_Instance:
-        tags = INSTANCE_MAIN_DICOM_TAGS;
-        size = sizeof(INSTANCE_MAIN_DICOM_TAGS) / sizeof(DicomTag);
-        break;
-
-      default:
-        throw OrthancException(ErrorCode_ParameterOutOfRange);
-    }
-=======
     const MainDicomTag *tags = NULL;
     size_t size;
     LoadMainDicomTags(tags, size, level);
->>>>>>> 1794b8d2
 
     for (size_t i = 0; i < size; i++)
     {
@@ -653,40 +463,9 @@
 
   void DicomMap::GetMainDicomTagsInternal(std::set<DicomTag>& result, ResourceType level)
   {
-<<<<<<< HEAD
-    const DicomTag *tags = NULL;
-    size_t size;
-
-    switch (level)
-    {
-      case ResourceType_Patient:
-        tags = PATIENT_MAIN_DICOM_TAGS;
-        size = sizeof(PATIENT_MAIN_DICOM_TAGS) / sizeof(DicomTag);
-        break;
-
-      case ResourceType_Study:
-        tags = STUDY_MAIN_DICOM_TAGS;
-        size = sizeof(STUDY_MAIN_DICOM_TAGS) / sizeof(DicomTag);
-        break;
-
-      case ResourceType_Series:
-        tags = SERIES_MAIN_DICOM_TAGS;
-        size = sizeof(SERIES_MAIN_DICOM_TAGS) / sizeof(DicomTag);
-        break;
-
-      case ResourceType_Instance:
-        tags = INSTANCE_MAIN_DICOM_TAGS;
-        size = sizeof(INSTANCE_MAIN_DICOM_TAGS) / sizeof(DicomTag);
-        break;
-
-      default:
-        throw OrthancException(ErrorCode_ParameterOutOfRange);
-    }
-=======
     const MainDicomTag *tags = NULL;
     size_t size;
     LoadMainDicomTags(tags, size, level);
->>>>>>> 1794b8d2
 
     for (size_t i = 0; i < size; i++)
     {
