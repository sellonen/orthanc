--- conflicted
+++ resolved
@@ -30,12 +30,7 @@
  **/
 
 
-<<<<<<< HEAD
-//#include "OrthancRestApi.h"
-#include "RadiotherapyRestApi.h"
-=======
 #include "OrthancRestApi/OrthancRestApi.h"
->>>>>>> e9128bc1
 
 #include <fstream>
 #include <glog/logging.h>
@@ -415,8 +410,7 @@
       httpServer.RegisterHandler(new FilesystemHttpHandler("/app", ORTHANC_PATH "/OrthancExplorer"));
 #endif
 
-      //httpServer.RegisterHandler(new OrthancRestApi(context));
-      httpServer.RegisterHandler(new RadiotherapyRestApi(context));
+      httpServer.RegisterHandler(new OrthancRestApi(context));
 
       // GO !!! Start the requested servers
       if (GetGlobalBoolParameter("HttpServerEnabled", true))
