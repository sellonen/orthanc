/**
 * Orthanc - A Lightweight, RESTful DICOM Store
 * Copyright (C) 2012-2014 Medical Physics Department, CHU of Liege,
 * Belgium
 *
 * This program is free software: you can redistribute it and/or
 * modify it under the terms of the GNU General Public License as
 * published by the Free Software Foundation, either version 3 of the
 * License, or (at your option) any later version.
 *
 * In addition, as a special exception, the copyright holders of this
 * program give permission to link the code of its release with the
 * OpenSSL project's "OpenSSL" library (or with modified versions of it
 * that use the same license as the "OpenSSL" library), and distribute
 * the linked executables. You must obey the GNU General Public License
 * in all respects for all of the code used other than "OpenSSL". If you
 * modify file(s) with this exception, you may extend this exception to
 * your version of the file(s), but you are not obligated to do so. If
 * you do not wish to do so, delete this exception statement from your
 * version. If you delete this exception statement from all source files
 * in the program, then also delete it here.
 * 
 * This program is distributed in the hope that it will be useful, but
 * WITHOUT ANY WARRANTY; without even the implied warranty of
 * MERCHANTABILITY or FITNESS FOR A PARTICULAR PURPOSE. See the GNU
 * General Public License for more details.
 *
 * You should have received a copy of the GNU General Public License
 * along with this program. If not, see <http://www.gnu.org/licenses/>.
 **/


#pragma once

#include "../Core/Cache/MemoryCache.h"
#include "../Core/FileStorage/CompressedFileStorageAccessor.h"
#include "../Core/FileStorage/FileStorage.h"
#include "../Core/RestApi/RestApiOutput.h"
#include "../Core/Lua/LuaContext.h"
#include "ServerIndex.h"
#include "ParsedDicomFile.h"
#include "DicomProtocol/ReusableDicomUserConnection.h"

#include <boost/thread.hpp>

namespace Orthanc
{
  /**
   * This class is responsible for maintaining the storage area on the
   * filesystem (including compression), as well as the index of the
   * DICOM store. It implements the required locking mechanisms.
   **/
  class ServerContext
  {
  private:
    class DicomCacheProvider : public ICachePageProvider
    {
    private:
      ServerContext& context_;

    public:
      DicomCacheProvider(ServerContext& context) : context_(context)
      {
      }
      
      virtual IDynamicObject* Provide(const std::string& id);
    };

    boost::mutex cacheMutex_;

    FileStorage storage_;
    ServerIndex index_;
    CompressedFileStorageAccessor accessor_;
    bool compressionEnabled_;
    
    DicomCacheProvider provider_;
    boost::mutex dicomCacheMutex_;
    MemoryCache dicomCache_;
    ReusableDicomUserConnection scu_;

    LuaContext lua_;

  public:
    class DicomCacheLocker
    {
    private:
      ServerContext& that_;
      ParsedDicomFile *dicom_;

    public:
      DicomCacheLocker(ServerContext& that,
                       const std::string& instancePublicId);

      ~DicomCacheLocker();

      ParsedDicomFile& GetDicom()
      {
        return *dicom_;
      }
    };

    ServerContext(const boost::filesystem::path& storagePath,
                  const boost::filesystem::path& indexPath);

    ServerIndex& GetIndex()
    {
      return index_;
    }

    void SetCompressionEnabled(bool enabled);

    bool IsCompressionEnabled() const
    {
      return compressionEnabled_;
    }

    void RemoveFile(const std::string& fileUuid);

    bool AddAttachment(const std::string& resourceId,
                       FileContentType attachmentType,
                       const void* data,
                       size_t size);

    StoreStatus Store(const char* dicomInstance,
                      size_t dicomSize,
                      const DicomMap& dicomSummary,
                      const Json::Value& dicomJson,
                      const std::string& remoteAet);

    StoreStatus Store(std::string& resultPublicId,
                      ParsedDicomFile& dicomInstance,
                      const char* dicomBuffer,
                      size_t dicomSize);

    StoreStatus Store(std::string& resultPublicId,
                      ParsedDicomFile& dicomInstance);

    StoreStatus Store(std::string& resultPublicId,
                      const char* dicomBuffer,
                      size_t dicomSize);

    StoreStatus Store(std::string& resultPublicId,
                      const std::string& dicomContent);

    void AnswerDicomFile(RestApiOutput& output,
                         const std::string& instancePublicId,
                         FileContentType content);

    void ReadJson(Json::Value& result,
                  const std::string& instancePublicId);

    // TODO CACHING MECHANISM AT THIS POINT
    void ReadFile(std::string& result,
                  const std::string& instancePublicId,
                  FileContentType content,
                  bool uncompressIfNeeded = true);

<<<<<<< HEAD
    // TODO IMPLEMENT MULTITHREADING FOR THIS METHOD
    ParsedDicomFile& GetDicomFile(const std::string& instancePublicId);

    boost::mutex& GetDicomFileMutex()
    {
      // TODO IMPROVE MULTITHREADING
      // Every call to "ParsedDicomFile" must lock this mutex!!!
      return cacheMutex_;
    }

=======
>>>>>>> 8b985b3c
    LuaContext& GetLuaContext()
    {
      return lua_;
    }

    void SetStoreMD5ForAttachments(bool storeMD5);

    bool IsStoreMD5ForAttachments() const
    {
      return accessor_.IsStoreMD5();
    }

    ReusableDicomUserConnection& GetReusableDicomUserConnection()
    {
      return scu_;
    }
  };
}<|MERGE_RESOLUTION|>--- conflicted
+++ resolved
@@ -41,8 +41,6 @@
 #include "ParsedDicomFile.h"
 #include "DicomProtocol/ReusableDicomUserConnection.h"
 
-#include <boost/thread.hpp>
-
 namespace Orthanc
 {
   /**
@@ -65,8 +63,6 @@
       
       virtual IDynamicObject* Provide(const std::string& id);
     };
-
-    boost::mutex cacheMutex_;
 
     FileStorage storage_;
     ServerIndex index_;
@@ -155,19 +151,6 @@
                   FileContentType content,
                   bool uncompressIfNeeded = true);
 
-<<<<<<< HEAD
-    // TODO IMPLEMENT MULTITHREADING FOR THIS METHOD
-    ParsedDicomFile& GetDicomFile(const std::string& instancePublicId);
-
-    boost::mutex& GetDicomFileMutex()
-    {
-      // TODO IMPROVE MULTITHREADING
-      // Every call to "ParsedDicomFile" must lock this mutex!!!
-      return cacheMutex_;
-    }
-
-=======
->>>>>>> 8b985b3c
     LuaContext& GetLuaContext()
     {
       return lua_;
