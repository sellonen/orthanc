--- conflicted
+++ resolved
@@ -59,8 +59,7 @@
   };
 
 
-  void DicomServer::ServerThread(DicomServer* server,
-                                 T_ASC_Network *network)
+  void DicomServer::ServerThread(DicomServer* server)
   {
     LOG(INFO) << "DICOM server started";
 
@@ -68,28 +67,13 @@
     {
       /* receive an association and acknowledge or reject it. If the association was */
       /* acknowledged, offer corresponding services and invoke one or more if required. */
-<<<<<<< HEAD
-      std::auto_ptr<Internals::CommandDispatcher> dispatcher(Internals::AcceptAssociation(*server, network));
-=======
       std::auto_ptr<Internals::CommandDispatcher> dispatcher(Internals::AcceptAssociation(*server, server->pimpl_->network_));
->>>>>>> 8ed6427b
 
       try
       {
         if (dispatcher.get() != NULL)
         {
-<<<<<<< HEAD
-          if (server->isThreaded_)
-          {
-            server->bagOfDispatchers_.Add(dispatcher.release());
-          }
-          else
-          {
-            IRunnableBySteps::RunUntilDone(*dispatcher);
-          }
-=======
           server->pimpl_->workers_->Add(dispatcher.release());
->>>>>>> 8ed6427b
         }
       }
       catch (OrthancException& e)
@@ -99,22 +83,6 @@
     }
 
     LOG(INFO) << "DICOM server stopping";
-<<<<<<< HEAD
-
-    if (server->isThreaded_)
-    {
-      server->bagOfDispatchers_.StopAll();
-    }
-
-    /* drop the network, i.e. free memory of T_ASC_Network* structure. This call */
-    /* is the counterpart of ASC_initializeNetwork(...) which was called above. */
-    OFCondition cond = ASC_dropNetwork(&network);
-    if (cond.bad())
-    {
-      LOG(ERROR) << "Error while dropping the network: " << cond.text();
-    }
-=======
->>>>>>> 8ed6427b
   }
 
 
@@ -129,12 +97,7 @@
     applicationEntityFilter_ = NULL;
     checkCalledAet_ = true;
     clientTimeout_ = 30;
-<<<<<<< HEAD
-    isThreaded_ = true;
-    continue_ = true;
-=======
     continue_ = false;
->>>>>>> 8ed6427b
   }
 
   DicomServer::~DicomServer()
@@ -310,29 +273,17 @@
     Stop();
 
     /* initialize network, i.e. create an instance of T_ASC_Network*. */
-<<<<<<< HEAD
-    T_ASC_Network *network;
-    OFCondition cond = ASC_initializeNetwork
-      (NET_ACCEPTOR, OFstatic_cast(int, port_), /*opt_acse_timeout*/ 30, &network);
-=======
     OFCondition cond = ASC_initializeNetwork
       (NET_ACCEPTOR, OFstatic_cast(int, port_), /*opt_acse_timeout*/ 30, &pimpl_->network_);
->>>>>>> 8ed6427b
     if (cond.bad())
     {
       LOG(ERROR) << "cannot create network: " << cond.text();
       throw OrthancException(ErrorCode_DicomPortInUse);
     }
 
-<<<<<<< HEAD
     continue_ = true;
-    pimpl_->thread_ = boost::thread(ServerThread, this, network);
-=======
     pimpl_->workers_.reset(new RunnableWorkersPool(4));   // Use 4 workers - TODO as a parameter?
-
-    continue_ = true;
     pimpl_->thread_ = boost::thread(ServerThread, this);
->>>>>>> 8ed6427b
   }
 
 
